import { Chunk } from "./index/chunk";

export interface ILLM extends LLMOptions {
  get providerName(): ModelProvider;

  uniqueId: string;
  model: string;

  title?: string;
  systemMessage?: string;
  contextLength: number;
  completionOptions: CompletionOptions;
  requestOptions?: RequestOptions;
  promptTemplates?: Record<string, string>;
  templateMessages?: (messages: ChatMessage[]) => string;
  writeLog?: (str: string) => Promise<void>;
  llmRequestHook?: (model: string, prompt: string) => any;
  apiKey?: string;
  apiBase?: string;

  engine?: string;
  apiVersion?: string;
  apiType?: string;
  region?: string;
  projectId?: string;

  _fetch?: (input: any, init?: any) => Promise<any>;

  complete(prompt: string, options?: LLMFullCompletionOptions): Promise<string>;

  streamComplete(
    prompt: string,
    options?: LLMFullCompletionOptions
  ): AsyncGenerator<string>;

  streamChat(
    messages: ChatMessage[],
    options?: LLMFullCompletionOptions
  ): AsyncGenerator<ChatMessage>;

  chat(
    messages: ChatMessage[],
    options?: LLMFullCompletionOptions
  ): Promise<ChatMessage>;

  countTokens(text: string): number;
}

export interface ContextProviderDescription {
  title: string;
  displayTitle: string;
  description: string;
  dynamic: boolean;
  requiresQuery: boolean;
}

interface ContextProviderExtras {
  fullInput: string;
  embeddingsProvider?: EmbeddingsProvider;
}

export interface CustomContextProvider {
  title: string;
  displayTitle?: string;
  description?: string;
  getContextItems(
    query: string,
    extras: ContextProviderExtras
  ): Promise<ContextItem[]>;
}

export interface IContextProvider {
  get description(): ContextProviderDescription;

  getContextItems(
    query: string,
    extras: ContextProviderExtras
  ): Promise<ContextItem[]>;
}

export interface PersistedSessionInfo {
  history: ChatHistory;
  title: string;
  workspaceDirectory: string;
  sessionId: string;
}

export interface SessionInfo {
  sessionId: string;
  title: string;
  dateCreated: string;
  workspaceDirectory: string;
}

export interface RangeInFile {
  filepath: string;
  range: Range;
}

export interface Range {
  start: Position;
  end: Position;
}
export interface Position {
  line: number;
  character: number;
}
export interface FileEdit {
  filepath: string;
  range: Range;
  replacement: string;
}

export interface ContinueError {
  title: string;
  message: string;
}

export interface CompletionOptions {
  model: string;

  maxTokens: number;
  temperature?: number;
  topP?: number;
  topK?: number;
  minP?: number;
  presencePenalty?: number;
  frequencyPenalty?: number;
  stop?: string[];
}

export type ChatMessageRole = "user" | "assistant" | "system";

export interface ChatMessage {
  role: ChatMessageRole;
  content: string;
}

export interface ContextItemId {
  providerTitle: string;
  itemId: string;
}

export interface ContextItem {
  content: string;
  name: string;
  description: string;
  editing?: boolean;
  editable?: boolean;
}

export interface ContextItemWithId {
  content: string;
  name: string;
  description: string;
  id: ContextItemId;
  editing?: boolean;
  editable?: boolean;
}

export interface ChatHistoryItem {
  message: ChatMessage;
  editorState?: any;
  contextItems: ContextItemWithId[];
  promptLogs?: [string, string][]; // [prompt, completion]
}

export type ChatHistory = ChatHistoryItem[];

// LLM

export interface LLMFullCompletionOptions {
  raw?: boolean;
  log?: boolean;

  model?: string;

  temperature?: number;
  topP?: number;
  topK?: number;
  minP?: number;
  presencePenalty?: number;
  frequencyPenalty?: number;
  stop?: string[];
  maxTokens?: number;
}
export interface LLMOptions {
  model: string;

  title?: string;
  uniqueId?: string;
  systemMessage?: string;
  contextLength?: number;
  completionOptions?: CompletionOptions;
  requestOptions?: RequestOptions;
  template?: TemplateType;
  promptTemplates?: Record<string, string>;
  templateMessages?: (messages: ChatMessage[]) => string;
  writeLog?: (str: string) => Promise<void>;
  llmRequestHook?: (model: string, prompt: string) => any;
  apiKey?: string;
  apiBase?: string;

  // Azure options
  engine?: string;
  apiVersion?: string;
  apiType?: string;

  // GCP Options
  region?: string;
  projectId?: string;
}
type RequireAtLeastOne<T, Keys extends keyof T = keyof T> = Pick<
  T,
  Exclude<keyof T, Keys>
> &
  {
    [K in Keys]-?: Required<Pick<T, K>> & Partial<Pick<T, Exclude<Keys, K>>>;
  }[Keys];

export interface CustomLLMWithOptionals {
  options?: LLMOptions;
  streamCompletion?: (
    prompt: string,
    options: CompletionOptions,
    fetch: (input: RequestInfo | URL, init?: RequestInit) => Promise<Response>
  ) => AsyncGenerator<string>;
  streamChat?: (
    messages: ChatMessage[],
    options: CompletionOptions,
    fetch: (input: RequestInfo | URL, init?: RequestInit) => Promise<Response>
  ) => AsyncGenerator<string>;
}

/**
 * The LLM interface requires you to specify either `streamCompletion` or `streamChat` (or both).
 */
export type CustomLLM = RequireAtLeastOne<
  CustomLLMWithOptionals,
  "streamCompletion" | "streamChat"
>;

// IDE

export interface DiffLine {
  type: "new" | "old" | "same";
  line: string;
}

export interface IDE {
  getSerializedConfig(): Promise<SerializedContinueConfig>;
  getConfigJsUrl(): Promise<string | undefined>;
  getDiff(): Promise<string>;
  getTerminalContents(): Promise<string>;
  listWorkspaceContents(directory?: string): Promise<string[]>;
  getWorkspaceDirs(): Promise<string[]>;
  writeFile(path: string, contents: string): Promise<void>;
  showVirtualFile(title: string, contents: string): Promise<void>;
  getContinueDir(): Promise<string>;
  openFile(path: string): Promise<void>;
  runCommand(command: string): Promise<void>;
  saveFile(filepath: string): Promise<void>;
  readFile(filepath: string): Promise<string>;
  showDiff(
    filepath: string,
    newContents: string,
    stepIndex: number
  ): Promise<void>;
  verticalDiffUpdate(
    filepath: string,
    startLine: number,
    endLine: number,
    diffLine: DiffLine
  ): Promise<void>;
  getOpenFiles(): Promise<string[]>;
  getSearchResults(query: string): Promise<string>;

  // Embeddings
  /**
   * Returns list of [tag, filepath, hash of contents] that need to be embedded
   */
  getFilesToEmbed(providerId: string): Promise<[string, string, string][]>;
  sendEmbeddingForChunk(
    chunk: Chunk,
    embedding: number[],
    tags: string[]
  ): void;
  retrieveChunks(
    v: number[],
    n: number,
    tags: string[],
    providerId: string
  ): Promise<Chunk[]>;
}

// Slash Commands

export interface ContinueSDK {
  ide: IDE;
  llm: ILLM;
  addContextItem: (item: ContextItemWithId) => void;
  history: ChatMessage[];
  input: string;
  params?: any;
  contextItems: ContextItemWithId[];
}

export interface SlashCommand {
  name: string;
  description: string;
  params?: { [key: string]: any };
  run: (sdk: ContinueSDK) => AsyncGenerator<string | undefined>;

  // If true, this command will be run in NodeJs and have access to the filesystem and other Node-only APIs
  // You must make sure to dynamically import any Node-only dependencies in your command so that it doesn't break in the browser
  runInNodeJs?: boolean;
}

// Config

type StepName =
  | "AnswerQuestionChroma"
  | "GenerateShellCommandStep"
  | "EditHighlightedCodeStep"
  | "ShareSessionStep"
  | "CommentCodeStep"
  | "ClearHistoryStep"
  | "StackOverflowStep"
  | "OpenConfigStep"
  | "GenerateShellCommandStep"
  | "DraftIssueStep";

type ContextProviderName =
  | "diff"
  | "github"
  | "terminal"
  | "open"
  | "google"
  | "search"
  | "url"
  | "tree"
  | "http"
  | "codebase";

type TemplateType =
  | "llama2"
  | "alpaca"
  | "zephyr"
  | "phind"
  | "anthropic"
  | "chatml"
  | "none"
  | "openchat"
  | "deepseek"
  | "xwin-coder";

type ModelProvider =
  | "openai"
  | "openai-free-trial"
  | "anthropic"
  | "together"
  | "ollama"
  | "huggingface-tgi"
  | "huggingface-inference-api"
  | "llama.cpp"
  | "replicate"
  | "text-gen-webui"
  | "google-palm"
  | "lmstudio"
  | "llamafile"
  | "gemini"
  | "mistral"
  | "bedrock"
  | "deepinfra";

export type ModelName =
  // OpenAI
  | "gpt-3.5-turbo"
  | "gpt-3.5-turbo-16k"
  | "gpt-4"
  | "gpt-3.5-turbo-0613"
  | "gpt-4-32k"
  | "gpt-4-1106-preview"
  // Open Source
  | "mistral-7b"
  | "mistral-8x7b"
  | "llama2-7b"
  | "llama2-13b"
  | "codellama-7b"
  | "codellama-13b"
  | "codellama-34b"
  | "phind-codellama-34b"
  | "wizardcoder-7b"
  | "wizardcoder-13b"
  | "wizardcoder-34b"
  | "zephyr-7b"
  | "codeup-13b"
  | "deepseek-1b"
  | "deepseek-7b"
  | "deepseek-33b"
  // Anthropic
  | "claude-2"
  // Google PaLM
  | "chat-bison-001"
  // Gemini
  | "gemini-pro"
  // Mistral
  | "mistral-tiny"
  | "mistral-small"
  | "mistral-medium";

export interface RequestOptions {
  timeout?: number;
  verifySsl?: boolean;
  caBundlePath?: string | string[];
  proxy?: string;
  headers?: { [key: string]: string };
}

export interface StepWithParams {
  name: StepName;
  params: { [key: string]: any };
}

export interface ContextProviderWithParams {
  name: ContextProviderName;
  params: { [key: string]: any };
}

export interface SlashCommandDescription {
  name: string;
  description: string;
  params?: { [key: string]: any };
}

export interface CustomCommand {
  name: string;
  prompt: string;
  description: string;
}

interface BaseCompletionOptions {
  temperature?: number;
  topP?: number;
  topK?: number;
  minP?: number;
  presencePenalty?: number;
  frequencyPenalty?: number;
  stop?: string[];
  maxTokens: number;
}

export interface ModelDescription {
  title: string;
  provider: ModelProvider;
  model: string;
  apiKey?: string;
  apiBase?: string;
  contextLength?: number;
  template?: TemplateType;
  completionOptions?: BaseCompletionOptions;
  systemMessage?: string;
  requestOptions?: RequestOptions;
  promptTemplates?: { [key: string]: string };
}

export type EmbeddingsProviderName = "transformers.js" | "ollama" | "openai";

export interface EmbedOptions {
  apiBase?: string;
  apiKey?: string;
  model?: string;
}

export interface EmbeddingsProviderDescription extends EmbedOptions {
  provider: EmbeddingsProviderName;
}

export interface EmbeddingsProvider {
  id: string;
  embed(chunks: string[]): Promise<number[][]>;
}

export interface SerializedContinueConfig {
  disallowedSteps?: string[];
  allowAnonymousTelemetry?: boolean;
  models: ModelDescription[];
  systemMessage?: string;
  completionOptions?: BaseCompletionOptions;
  slashCommands?: SlashCommandDescription[];
  customCommands?: CustomCommand[];
  contextProviders?: ContextProviderWithParams[];
  disableIndexing?: boolean;
  disableSessionTitles?: boolean;
  userToken?: string;
  embeddingsProvider?: EmbeddingsProviderDescription;
}

export interface Config {
  /** If set to true, Continue will collect anonymous usage data to improve the product. If set to false, we will collect nothing. Read here to learn more: https://continue.dev/docs/telemetry */
  allowAnonymousTelemetry?: boolean;
  /** Each entry in this array will originally be a ModelDescription, the same object from your config.json, but you may add CustomLLMs.
   * A CustomLLM requires you only to define an AsyncGenerator that calls the LLM and yields string updates. You can choose to define either `streamCompletion` or `streamChat` (or both).
   * Continue will do the rest of the work to construct prompt templates, handle context items, prune context, etc.
   */
  models: (CustomLLM | ModelDescription)[];
  /** A system message to be followed by all of your models */
  systemMessage?: string;
  /** The default completion options for all models */
  completionOptions?: BaseCompletionOptions;
  /** The list of slash commands that will be available in the sidebar */
  slashCommands?: SlashCommand[];
  /** Each entry in this array will originally be a ContextProviderWithParams, the same object from your config.json, but you may add CustomContextProviders.
   * A CustomContextProvider requires you only to define a title and getContextItems function. When you type '@title <query>', Continue will call `getContextItems(query)`.
   */
  contextProviders?: (CustomContextProvider | ContextProviderWithParams)[];
  /** If set to true, Continue will not index your codebase for retrieval */
  disableIndexing?: boolean;
  /** If set to true, Continue will not make extra requests to the LLM to generate a summary title of each session. */
  disableSessionTitles?: boolean;
  /** An optional token to identify a user. Not used by Continue unless you write custom coniguration that requires such a token */
  userToken?: string;
  /** The provider used to calculate embeddings. If left empty, Continue will use transformers.js to calculate the embeddings with all-MiniLM-L6-v2 */
  embeddingsProvider?: EmbeddingsProviderDescription | EmbeddingsProvider;
}

export interface ContinueConfig {
  allowAnonymousTelemetry?: boolean;
  models: ILLM[];
  systemMessage?: string;
  completionOptions?: BaseCompletionOptions;
  slashCommands?: SlashCommand[];
  contextProviders?: IContextProvider[];
<<<<<<< HEAD
  retrievalSettings?: RetrievalSettings;
  disableSessionTitles?: boolean;
=======
>>>>>>> 3732170b
  disableIndexing?: boolean;
  userToken?: string;
  embeddingsProvider?: EmbeddingsProvider;
}<|MERGE_RESOLUTION|>--- conflicted
+++ resolved
@@ -531,11 +531,7 @@
   completionOptions?: BaseCompletionOptions;
   slashCommands?: SlashCommand[];
   contextProviders?: IContextProvider[];
-<<<<<<< HEAD
-  retrievalSettings?: RetrievalSettings;
   disableSessionTitles?: boolean;
-=======
->>>>>>> 3732170b
   disableIndexing?: boolean;
   userToken?: string;
   embeddingsProvider?: EmbeddingsProvider;
