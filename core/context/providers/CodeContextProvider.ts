--- conflicted
+++ resolved
@@ -1,10 +1,4 @@
-<<<<<<< HEAD
-import { BaseContextProvider } from "..";
-import type {
-=======
-import { BaseContextProvider } from "../index.js";
 import {
->>>>>>> e877f8ab
   ContextItem,
   ContextProviderDescription,
   ContextProviderExtras,
@@ -12,6 +6,7 @@
   LoadSubmenuItemsArgs,
 } from "../../index.js";
 import { CodeSnippetsCodebaseIndex } from "../../indexing/CodeSnippetsIndex.js";
+import { BaseContextProvider } from "../index.js";
 
 class CodeContextProvider extends BaseContextProvider {
   static description: ContextProviderDescription = {
