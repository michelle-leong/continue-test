<<<<<<< HEAD
import type { RangeInFileWithContents } from "../commands/util";
import { type AutocompleteSnippet, jaccardSimilarity } from "./ranking";
=======
import { RangeInFileWithContents } from "../commands/util.js";
import { AutocompleteSnippet, jaccardSimilarity } from "./ranking.js";
>>>>>>> e877f8ab

function* slidingWindow(
  content: string,
  windowSize: number,
): Generator<string> {
  const lines = content.split("\n");

  let charCount = 0;
  let currWindowLines: string[] = [];
  for (let i = 0; i < lines.length; i++) {
    if (charCount + lines[i].length >= windowSize) {
      yield currWindowLines.join("\n");
      currWindowLines = [lines[i]];
      charCount = 0;
    } else {
      currWindowLines.push(lines[i]);
    }
    charCount += lines[i].length;
  }

  if (currWindowLines.length > 0) {
    yield currWindowLines.join("\n");
  }
}

/**
 * Match by similarity over sliding windows of recent documents.
 * @param recentFiles
 * @param prefix
 * @param suffix
 */
export async function slidingWindowMatcher(
  recentFiles: RangeInFileWithContents[],
  windowAroundCursor: string,
  topN: number,
  windowSize: number,
): Promise<AutocompleteSnippet[]> {
  // Sorted lowest similarity to highest
  const topMatches: Required<AutocompleteSnippet>[] = [];

  for (const { filepath, contents, range } of recentFiles) {
    for (const window of slidingWindow(contents, windowSize)) {
      const score = jaccardSimilarity(window, windowAroundCursor);

      // Insertion sort
      let i = -1;
      while (++i < topMatches.length && score > topMatches[i].score) {}
      topMatches.splice(i + 1, 0, { filepath, contents, score, range });
      if (topMatches.length > topN) {
        topMatches.shift();
      }
    }
  }

  // TODO: convert the arbitrary window frame to some whole AST node?
  return topMatches;
}<|MERGE_RESOLUTION|>--- conflicted
+++ resolved
@@ -1,10 +1,5 @@
-<<<<<<< HEAD
-import type { RangeInFileWithContents } from "../commands/util";
-import { type AutocompleteSnippet, jaccardSimilarity } from "./ranking";
-=======
 import { RangeInFileWithContents } from "../commands/util.js";
 import { AutocompleteSnippet, jaccardSimilarity } from "./ranking.js";
->>>>>>> e877f8ab
 
 function* slidingWindow(
   content: string,
