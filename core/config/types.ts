const Types = `
declare global {
  import { Chunk } from "./index/chunk";

  export interface ILLM extends LLMOptions {
    get providerName(): ModelProvider;

    uniqueId: string;
    model: string;

    title?: string;
    systemMessage?: string;
    contextLength: number;
    completionOptions: CompletionOptions;
    requestOptions?: RequestOptions;
    promptTemplates?: Record<string, string>;
    templateMessages?: (messages: ChatMessage[]) => string;
    writeLog?: (str: string) => Promise<void>;
    llmRequestHook?: (model: string, prompt: string) => any;
    apiKey?: string;
    apiBase?: string;

    engine?: string;
    apiVersion?: string;
    apiType?: string;
    region?: string;
    projectId?: string;

    _fetch?: (input: any, init?: any) => Promise<any>;

    complete(prompt: string, options?: LLMFullCompletionOptions): Promise<string>;

    streamComplete(
      prompt: string,
      options?: LLMFullCompletionOptions
    ): AsyncGenerator<string>;

    streamChat(
      messages: ChatMessage[],
      options?: LLMFullCompletionOptions
    ): AsyncGenerator<ChatMessage>;

    chat(
      messages: ChatMessage[],
      options?: LLMFullCompletionOptions
    ): Promise<ChatMessage>;

    countTokens(text: string): number;
  }

  export interface ContextProviderDescription {
    title: string;
    displayTitle: string;
    description: string;
    dynamic: boolean;
    requiresQuery: boolean;
  }

<<<<<<< HEAD
=======
  interface ContextProviderExtras {
    fullInput: string;
    embeddingsProvider?: EmbeddingsProvider;
  }

>>>>>>> 3732170b
  export interface CustomContextProvider {
    title: string;
    displayTitle?: string;
    description?: string;
    getContextItems(
      query: string,
      extras: ContextProviderExtras
    ): Promise<ContextItem[]>;
  }

  export interface IContextProvider {
    get description(): ContextProviderDescription;

<<<<<<< HEAD
    getContextItems(query: string): Promise<ContextItem[]>;
=======
    getContextItems(
      query: string,
      extras: ContextProviderExtras
    ): Promise<ContextItem[]>;
>>>>>>> 3732170b
  }

  export interface PersistedSessionInfo {
    history: ChatHistory;
    title: string;
    workspaceDirectory: string;
    sessionId: string;
  }

  export interface SessionInfo {
    sessionId: string;
    title: string;
    dateCreated: string;
    workspaceDirectory: string;
  }

  export interface RangeInFile {
    filepath: string;
    range: Range;
  }

  export interface Range {
    start: Position;
    end: Position;
  }
  export interface Position {
    line: number;
    character: number;
  }
  export interface FileEdit {
    filepath: string;
    range: Range;
    replacement: string;
  }

  export interface ContinueError {
    title: string;
    message: string;
  }

  export interface CompletionOptions {
    model: string;

    maxTokens: number;
    temperature?: number;
    topP?: number;
    topK?: number;
    minP?: number;
    presencePenalty?: number;
    frequencyPenalty?: number;
    stop?: string[];
  }

  export type ChatMessageRole = "user" | "assistant" | "system";

  export interface ChatMessage {
    role: ChatMessageRole;
    content: string;
  }

  export interface ContextItemId {
    providerTitle: string;
    itemId: string;
  }

  export interface ContextItem {
    content: string;
    name: string;
    description: string;
    editing?: boolean;
    editable?: boolean;
  }

  export interface ContextItemWithId {
    content: string;
    name: string;
    description: string;
    id: ContextItemId;
    editing?: boolean;
    editable?: boolean;
  }

  export interface ChatHistoryItem {
    message: ChatMessage;
    editorState?: any;
    contextItems: ContextItemWithId[];
    promptLogs?: [string, string][]; // [prompt, completion]
  }

  export type ChatHistory = ChatHistoryItem[];

  // LLM

  export interface LLMFullCompletionOptions {
    raw?: boolean;
    log?: boolean;

    model?: string;

    temperature?: number;
    topP?: number;
    topK?: number;
    minP?: number;
    presencePenalty?: number;
    frequencyPenalty?: number;
    stop?: string[];
    maxTokens?: number;
  }
  export interface LLMOptions {
    model: string;

    title?: string;
    uniqueId?: string;
    systemMessage?: string;
    contextLength?: number;
    completionOptions?: CompletionOptions;
    requestOptions?: RequestOptions;
    template?: TemplateType;
    promptTemplates?: Record<string, string>;
    templateMessages?: (messages: ChatMessage[]) => string;
    writeLog?: (str: string) => Promise<void>;
    llmRequestHook?: (model: string, prompt: string) => any;
    apiKey?: string;
    apiBase?: string;

    // Azure options
    engine?: string;
    apiVersion?: string;
    apiType?: string;

    // GCP Options
    region?: string;
    projectId?: string;
  }
  type RequireAtLeastOne<T, Keys extends keyof T = keyof T> = Pick<
    T,
    Exclude<keyof T, Keys>
  > &
    {
      [K in Keys]-?: Required<Pick<T, K>> & Partial<Pick<T, Exclude<Keys, K>>>;
    }[Keys];

  export interface CustomLLMWithOptionals {
    options?: LLMOptions;
    streamCompletion?: (
      prompt: string,
      options: CompletionOptions,
      fetch: (input: RequestInfo | URL, init?: RequestInit) => Promise<Response>
    ) => AsyncGenerator<string>;
    streamChat?: (
      messages: ChatMessage[],
      options: CompletionOptions,
      fetch: (input: RequestInfo | URL, init?: RequestInit) => Promise<Response>
    ) => AsyncGenerator<string>;
  }

  /**
   * The LLM interface requires you to specify either \`streamCompletion\` or \`streamChat\` (or both).
   */
  export type CustomLLM = RequireAtLeastOne<
    CustomLLMWithOptionals,
    "streamCompletion" | "streamChat"
  >;

  // IDE

  export interface DiffLine {
    type: "new" | "old" | "same";
    line: string;
  }

  export interface IDE {
    getSerializedConfig(): Promise<SerializedContinueConfig>;
    getConfigJsUrl(): Promise<string | undefined>;
    getDiff(): Promise<string>;
    getTerminalContents(): Promise<string>;
    listWorkspaceContents(directory?: string): Promise<string[]>;
    getWorkspaceDirs(): Promise<string[]>;
    writeFile(path: string, contents: string): Promise<void>;
    showVirtualFile(title: string, contents: string): Promise<void>;
    getContinueDir(): Promise<string>;
    openFile(path: string): Promise<void>;
    runCommand(command: string): Promise<void>;
    saveFile(filepath: string): Promise<void>;
    readFile(filepath: string): Promise<string>;
    showDiff(
      filepath: string,
      newContents: string,
      stepIndex: number
    ): Promise<void>;
    verticalDiffUpdate(
      filepath: string,
      startLine: number,
      endLine: number,
      diffLine: DiffLine
    ): Promise<void>;
    getOpenFiles(): Promise<string[]>;
    getSearchResults(query: string): Promise<string>;
<<<<<<< HEAD
=======

    // Embeddings
    /**
     * Returns list of [tag, filepath, hash of contents] that need to be embedded
     */
    getFilesToEmbed(): Promise<[string, string, string][]>;
    sendEmbeddingForChunk(
      chunk: Chunk,
      embedding: number[],
      tags: string[]
    ): void;
    retrieveChunks(v: number[], n: number, tags: string[]): Promise<Chunk[]>;
>>>>>>> 3732170b
  }

  // Slash Commands

  export interface ContinueSDK {
    ide: IDE;
    llm: ILLM;
    addContextItem: (item: ContextItemWithId) => void;
    history: ChatMessage[];
    input: string;
    params?: any;
    contextItems: ContextItemWithId[];
  }

  export interface SlashCommand {
    name: string;
    description: string;
    params?: { [key: string]: any };
    run: (sdk: ContinueSDK) => AsyncGenerator<string | undefined>;

    // If true, this command will be run in NodeJs and have access to the filesystem and other Node-only APIs
    // You must make sure to dynamically import any Node-only dependencies in your command so that it doesn't break in the browser
    runInNodeJs?: boolean;
  }

  // Config

  type StepName =
    | "AnswerQuestionChroma"
    | "GenerateShellCommandStep"
    | "EditHighlightedCodeStep"
    | "ShareSessionStep"
    | "CommentCodeStep"
    | "ClearHistoryStep"
    | "StackOverflowStep"
    | "OpenConfigStep"
    | "GenerateShellCommandStep"
    | "DraftIssueStep";

  type ContextProviderName =
    | "diff"
    | "github"
    | "terminal"
    | "open"
    | "google"
    | "search"
    | "url"
    | "tree"
    | "http";

  type TemplateType =
    | "llama2"
    | "alpaca"
    | "zephyr"
    | "phind"
    | "anthropic"
    | "chatml"
    | "none"
    | "openchat"
<<<<<<< HEAD
    | "deepseek"
    | "xwin-coder";
=======
    | "deepseek";
>>>>>>> 3732170b

  type ModelProvider =
    | "openai"
    | "openai-free-trial"
    | "anthropic"
    | "together"
    | "ollama"
    | "huggingface-tgi"
    | "huggingface-inference-api"
    | "llama.cpp"
    | "replicate"
    | "text-gen-webui"
    | "google-palm"
    | "lmstudio"
    | "llamafile"
    | "gemini"
    | "mistral"
<<<<<<< HEAD
    | "bedrock"
    | "deepinfra";
=======
    | "bedrock";
>>>>>>> 3732170b

  export type ModelName =
    // OpenAI
    | "gpt-3.5-turbo"
    | "gpt-3.5-turbo-16k"
    | "gpt-4"
    | "gpt-3.5-turbo-0613"
    | "gpt-4-32k"
    | "gpt-4-1106-preview"
    // Open Source
    | "mistral-7b"
    | "mistral-8x7b"
    | "llama2-7b"
    | "llama2-13b"
    | "codellama-7b"
    | "codellama-13b"
    | "codellama-34b"
    | "phind-codellama-34b"
    | "wizardcoder-7b"
    | "wizardcoder-13b"
    | "wizardcoder-34b"
    | "zephyr-7b"
    | "codeup-13b"
    | "deepseek-1b"
    | "deepseek-7b"
    | "deepseek-33b"
    // Anthropic
    | "claude-2"
    // Google PaLM
    | "chat-bison-001"
    // Gemini
    | "gemini-pro"
    // Mistral
    | "mistral-tiny"
    | "mistral-small"
    | "mistral-medium";

  export interface RequestOptions {
    timeout?: number;
    verifySsl?: boolean;
    caBundlePath?: string | string[];
    proxy?: string;
    headers?: { [key: string]: string };
  }

  export interface StepWithParams {
    name: StepName;
    params: { [key: string]: any };
  }

  export interface ContextProviderWithParams {
    name: ContextProviderName;
    params: { [key: string]: any };
  }

  export interface SlashCommandDescription {
    name: string;
    description: string;
    params?: { [key: string]: any };
  }

  export interface CustomCommand {
    name: string;
    prompt: string;
    description: string;
  }
<<<<<<< HEAD
  export interface RetrievalSettings {
    nRetrieve?: number;
    nFinal?: number;
    useReranking: boolean;
    rerankGroupSize: number;
    ignoreFiles: string[];
    openaiApiKey?: string;
    apiBase?: string;
    apiType?: string;
    apiVersion?: string;
    organizationId?: string;
  }
=======
>>>>>>> 3732170b

  interface BaseCompletionOptions {
    temperature?: number;
    topP?: number;
    topK?: number;
    minP?: number;
    presencePenalty?: number;
    frequencyPenalty?: number;
    stop?: string[];
    maxTokens: number;
  }

  export interface ModelDescription {
    title: string;
    provider: ModelProvider;
    model: string;
    apiKey?: string;
    apiBase?: string;
    contextLength?: number;
    template?: TemplateType;
    completionOptions?: BaseCompletionOptions;
    systemMessage?: string;
    requestOptions?: RequestOptions;
    promptTemplates?: { [key: string]: string };
  }

<<<<<<< HEAD
  export interface ModelRoles {
    default: string;
    chat?: string;
    edit?: string;
    summarize?: string;
  }

=======
  export type EmbeddingsProviderName = "transformers.js" | "ollama" | "openai";

  export interface EmbedOptions {
    apiBase?: string;
    apiKey?: string;
    model: string;
  }

  export interface EmbeddingsProviderDescription extends EmbedOptions {
    provider: EmbeddingsProviderName;
  }

  export interface EmbeddingsProvider {
    embed(chunks: string[]): Promise<number[][]>;
  }

>>>>>>> 3732170b
  export interface SerializedContinueConfig {
    disallowedSteps?: string[];
    allowAnonymousTelemetry?: boolean;
    models: ModelDescription[];
    systemMessage?: string;
    completionOptions?: BaseCompletionOptions;
    slashCommands?: SlashCommandDescription[];
    customCommands?: CustomCommand[];
    contextProviders?: ContextProviderWithParams[];
    disableIndexing?: boolean;
    disableSessionTitles?: boolean;
    userToken?: string;
    embeddingsProvider?: EmbeddingsProviderDescription;
  }

  export interface Config {
    /** If set to true, Continue will collect anonymous usage data to improve the product. If set to false, we will collect nothing. Read here to learn more: https://continue.dev/docs/telemetry */
    allowAnonymousTelemetry?: boolean;
    /** Each entry in this array will originally be a ModelDescription, the same object from your config.json, but you may add CustomLLMs.
     * A CustomLLM requires you only to define an AsyncGenerator that calls the LLM and yields string updates. You can choose to define either \`streamCompletion\` or \`streamChat\` (or both).
     * Continue will do the rest of the work to construct prompt templates, handle context items, prune context, etc.
     */
    models: (CustomLLM | ModelDescription)[];
    /** A system message to be followed by all of your models */
    systemMessage?: string;
    /** The default completion options for all models */
    completionOptions?: BaseCompletionOptions;
    /** The list of slash commands that will be available in the sidebar */
    slashCommands?: SlashCommand[];
    /** Each entry in this array will originally be a ContextProviderWithParams, the same object from your config.json, but you may add CustomContextProviders.
     * A CustomContextProvider requires you only to define a title and getContextItems function. When you type '@title <query>', Continue will call \`getContextItems(query)\`.
     */
    contextProviders?: (CustomContextProvider | ContextProviderWithParams)[];
    /** If set to true, Continue will not index your codebase for retrieval */
    disableIndexing?: boolean;
    /** If set to true, Continue will not make extra requests to the LLM to generate a summary title of each session. */
    disableSessionTitles?: boolean;
    /** An optional token to identify a user. Not used by Continue unless you write custom coniguration that requires such a token */
    userToken?: string;
    /** The provider used to calculate embeddings. If left empty, Continue will use transformers.js to calculate the embeddings with all-MiniLM-L6-v2 */
    embeddingsProvider?: EmbeddingsProviderDescription | EmbeddingsProvider;
  }

  export interface ContinueConfig {
    allowAnonymousTelemetry?: boolean;
    models: ILLM[];
    systemMessage?: string;
    completionOptions?: BaseCompletionOptions;
    slashCommands?: SlashCommand[];
    contextProviders?: IContextProvider[];
<<<<<<< HEAD
    retrievalSettings?: RetrievalSettings;
    disableSessionTitles?: boolean;
=======
>>>>>>> 3732170b
    disableIndexing?: boolean;
    userToken?: string;
    embeddingsProvider?: EmbeddingsProvider;
  }
  
}

export {};
`;

export default Types;<|MERGE_RESOLUTION|>--- conflicted
+++ resolved
@@ -56,14 +56,11 @@
     requiresQuery: boolean;
   }
 
-<<<<<<< HEAD
-=======
   interface ContextProviderExtras {
     fullInput: string;
     embeddingsProvider?: EmbeddingsProvider;
   }
 
->>>>>>> 3732170b
   export interface CustomContextProvider {
     title: string;
     displayTitle?: string;
@@ -77,14 +74,10 @@
   export interface IContextProvider {
     get description(): ContextProviderDescription;
 
-<<<<<<< HEAD
-    getContextItems(query: string): Promise<ContextItem[]>;
-=======
     getContextItems(
       query: string,
       extras: ContextProviderExtras
     ): Promise<ContextItem[]>;
->>>>>>> 3732170b
   }
 
   export interface PersistedSessionInfo {
@@ -283,8 +276,6 @@
     ): Promise<void>;
     getOpenFiles(): Promise<string[]>;
     getSearchResults(query: string): Promise<string>;
-<<<<<<< HEAD
-=======
 
     // Embeddings
     /**
@@ -297,7 +288,6 @@
       tags: string[]
     ): void;
     retrieveChunks(v: number[], n: number, tags: string[]): Promise<Chunk[]>;
->>>>>>> 3732170b
   }
 
   // Slash Commands
@@ -357,12 +347,8 @@
     | "chatml"
     | "none"
     | "openchat"
-<<<<<<< HEAD
     | "deepseek"
     | "xwin-coder";
-=======
-    | "deepseek";
->>>>>>> 3732170b
 
   type ModelProvider =
     | "openai"
@@ -380,12 +366,8 @@
     | "llamafile"
     | "gemini"
     | "mistral"
-<<<<<<< HEAD
     | "bedrock"
     | "deepinfra";
-=======
-    | "bedrock";
->>>>>>> 3732170b
 
   export type ModelName =
     // OpenAI
@@ -452,21 +434,6 @@
     prompt: string;
     description: string;
   }
-<<<<<<< HEAD
-  export interface RetrievalSettings {
-    nRetrieve?: number;
-    nFinal?: number;
-    useReranking: boolean;
-    rerankGroupSize: number;
-    ignoreFiles: string[];
-    openaiApiKey?: string;
-    apiBase?: string;
-    apiType?: string;
-    apiVersion?: string;
-    organizationId?: string;
-  }
-=======
->>>>>>> 3732170b
 
   interface BaseCompletionOptions {
     temperature?: number;
@@ -493,15 +460,6 @@
     promptTemplates?: { [key: string]: string };
   }
 
-<<<<<<< HEAD
-  export interface ModelRoles {
-    default: string;
-    chat?: string;
-    edit?: string;
-    summarize?: string;
-  }
-
-=======
   export type EmbeddingsProviderName = "transformers.js" | "ollama" | "openai";
 
   export interface EmbedOptions {
@@ -518,7 +476,6 @@
     embed(chunks: string[]): Promise<number[][]>;
   }
 
->>>>>>> 3732170b
   export interface SerializedContinueConfig {
     disallowedSteps?: string[];
     allowAnonymousTelemetry?: boolean;
@@ -569,11 +526,7 @@
     completionOptions?: BaseCompletionOptions;
     slashCommands?: SlashCommand[];
     contextProviders?: IContextProvider[];
-<<<<<<< HEAD
-    retrievalSettings?: RetrievalSettings;
     disableSessionTitles?: boolean;
-=======
->>>>>>> 3732170b
     disableIndexing?: boolean;
     userToken?: string;
     embeddingsProvider?: EmbeddingsProvider;
