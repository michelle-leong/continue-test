--- conflicted
+++ resolved
@@ -91,16 +91,6 @@
             ({ response ->
                 widget?.setLoading(false)
 
-<<<<<<< HEAD
-            val completions = response as List<*>
-            if (completions.isNotEmpty()) {
-                val completion = completions[0].toString()
-                val finalTextToInsert = deduplicateCompletion(editor, offset, completion)
-
-                if (shouldRenderCompletion(finalTextToInsert, column, lineLength, editor)) {
-                    renderCompletion(editor, offset, finalTextToInsert)
-                    pendingCompletion = pendingCompletion?.copy(text = finalTextToInsert)
-=======
                 val completions = response as List<*>
                 if (completions.isNotEmpty()) {
                     val completion = completions[0].toString()
@@ -109,7 +99,6 @@
                     if (shouldRenderCompletion(finalTextToInsert, column, lineLength, editor)) {
                         renderCompletion(editor, offset, finalTextToInsert)
                         pendingCompletion = pendingCompletion?.copy(text = finalTextToInsert)
->>>>>>> 770bc90d
 
                         // Hide auto-popup
 //                    AutoPopupController.getInstance(project).cancelAllRequests()
@@ -171,11 +160,6 @@
                 properties.disableSoftWrapping(true)
 
                 if (completion.lines().size > 1) {
-<<<<<<< HEAD
-                    editor.inlayModel.addBlockElement(offset, properties, ContinueMultilineCustomElementRenderer(editor, completion))
-                } else {
-                    editor.inlayModel.addInlineElement(offset, properties, ContinueCustomElementRenderer(editor, completion))
-=======
                     editor.inlayModel.addBlockElement(
                         offset,
                         properties,
@@ -187,7 +171,6 @@
                         properties,
                         ContinueCustomElementRenderer(editor, completion)
                     )
->>>>>>> 770bc90d
                 }
 
 //                val attributes = TextAttributes().apply {
