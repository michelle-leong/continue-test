--- conflicted
+++ resolved
@@ -1,10 +1,6 @@
 import { Dispatch } from "@reduxjs/toolkit";
 import { PersistedSessionInfo, SessionInfo } from "core";
-<<<<<<< HEAD
 import { ideRequest, llmStreamChat } from "core/ide/messaging";
-=======
-import { ideRequest } from "core/ide/messaging";
->>>>>>> c8b8f0c6
 import { stripImages } from "core/llm/countTokens";
 import { useSelector } from "react-redux";
 import { defaultModelSelector } from "../redux/selectors/modelSelectors";
@@ -54,16 +50,11 @@
           },
         ],
         { maxTokens: 20 }
-<<<<<<< HEAD
       )) {
         fullContent += content;
       }
 
       title = stripImages(fullContent);
-=======
-      );
-      title = stripImages(content);
->>>>>>> c8b8f0c6
     }
 
     const sessionInfo: PersistedSessionInfo = {
